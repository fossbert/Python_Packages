"""
The gsea package provides classes and functions for gene set enrichment analysis.
"""
<<<<<<< HEAD
=======

>>>>>>> d7b10f31
from .Gsea1T import Gsea1T, Gsea1TMultSets, Gsea1TMultSigs
from .Gsea2T import Gsea2T, GseaReg, GseaRegMultSigs, GseaMultReg
from .Viper import Viper
from .aREA import aREA
from .utils import gene_sets_to_regulon, load_genesets<|MERGE_RESOLUTION|>--- conflicted
+++ resolved
@@ -1,10 +1,7 @@
 """
 The gsea package provides classes and functions for gene set enrichment analysis.
 """
-<<<<<<< HEAD
-=======
 
->>>>>>> d7b10f31
 from .Gsea1T import Gsea1T, Gsea1TMultSets, Gsea1TMultSigs
 from .Gsea2T import Gsea2T, GseaReg, GseaRegMultSigs, GseaMultReg
 from .Viper import Viper
